--- conflicted
+++ resolved
@@ -592,14 +592,7 @@
 Future::Ptr Session::prepare(const char* statement, size_t length) {
   SharedRefPtr<PrepareRequest> prepare(new PrepareRequest(std::string(statement, length)));
 
-<<<<<<< HEAD
-  ResponseFuture::Ptr future(new ResponseFuture(protocol_version(),
-                                                cassandra_version(),
-                                                metadata_));
-=======
-  ResponseFuture* future = new ResponseFuture(metadata_.schema_snapshot(protocol_version(), cassandra_version()));
-  future->inc_ref(); // External reference
->>>>>>> 475fcc08
+  ResponseFuture::Ptr future(new ResponseFuture(metadata_.schema_snapshot(protocol_version(), cassandra_version())));
   future->statement.assign(statement, length);
 
   execute(RequestHandler::Ptr(new RequestHandler(prepare, future, NULL)));
@@ -684,37 +677,22 @@
   }
 }
 
-<<<<<<< HEAD
-Future::Ptr Session::execute(const Request::ConstPtr& request) {
-  ResponseFuture::Ptr future(new ResponseFuture(protocol_version(),
-                                                cassandra_version(),
-                                                metadata_));
-=======
-Future* Session::execute(const RoutableRequest* request,
-                         const Address* preferred_address) {
-  ResponseFuture* future = new ResponseFuture();
-  future->inc_ref(); // External reference
->>>>>>> 475fcc08
+Future::Ptr Session::execute(const Request::ConstPtr& request, 
+                             const Address* preferred_address) {
+  ResponseFuture::Ptr future(new ResponseFuture());
 
   RetryPolicy* retry_policy
       = request->retry_policy() != NULL ? request->retry_policy()
                                         : config().retry_policy();
 
-<<<<<<< HEAD
-  execute(RequestHandler::Ptr(new RequestHandler(request,
-                                                 future,
-                                                 retry_policy)));
-=======
-  RequestHandler* request_handler = new RequestHandler(request,
-                                                       future,
-                                                       retry_policy);
+  RequestHandler::Ptr request_handler(new RequestHandler(request,
+                                                         future,
+                                                         retry_policy));
   if (preferred_address) {
     request_handler->set_preferred_address(*preferred_address);
   }
-  request_handler->inc_ref(); // IOWorker reference
 
   execute(request_handler);
->>>>>>> 475fcc08
 
   return future;
 }
@@ -728,23 +706,14 @@
 
   bool is_closing = false;
 
-<<<<<<< HEAD
   RequestHandler* temp = NULL;
   while (session->request_queue_->dequeue(temp)) {
     RequestHandler::Ptr request_handler(temp);
     if (request_handler) {
       request_handler->dec_ref(); // Queue reference
 
-      request_handler->set_query_plan(
-            session->new_query_plan(request_handler->request(),
-                                    request_handler->encoding_cache()));
+      request_handler->set_query_plan(session->new_query_plan(request_handler));
       request_handler->set_execution_plan(session->new_execution_plan(request_handler->request()));
-=======
-  RequestHandler* request_handler = NULL;
-  while (session->request_queue_->dequeue(request_handler)) {
-    if (request_handler != NULL) {
-      request_handler->set_query_plan(session->new_query_plan(request_handler));
->>>>>>> 475fcc08
 
       if (request_handler->timestamp() == CASS_INT64_MIN) {
         request_handler->set_timestamp(session->config_.timestamp_gen()->next());
@@ -787,9 +756,9 @@
   }
 }
 
-QueryPlan* Session::new_query_plan(RequestHandler* request_handler) {
+QueryPlan* Session::new_query_plan(const RequestHandler::Ptr& request_handler) {
   const CopyOnWritePtr<std::string> keyspace(keyspace_);
-  return load_balancing_policy_->new_query_plan(*keyspace, request_handler, token_map_.get());
+  return load_balancing_policy_->new_query_plan(*keyspace, request_handler.get(), token_map_.get());
 }
 
 SpeculativeExecutionPlan* Session::new_execution_plan(const Request* request) {
