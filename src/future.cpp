--- conflicted
+++ resolved
@@ -81,13 +81,8 @@
 
   cass::Prepared* prepared = new cass::Prepared(result,
                                                 response_future->statement,
-<<<<<<< HEAD
-                                                response_future->schema_metadata);
+                                                *response_future->schema_metadata);
   prepared->inc_ref();
-=======
-                                                *response_future->schema_metadata);
-  if (prepared) prepared->inc_ref();
->>>>>>> 475fcc08
   return CassPrepared::to(prepared);
 }
 
