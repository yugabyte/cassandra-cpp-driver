--- conflicted
+++ resolved
@@ -1021,7 +1021,6 @@
   test_utils::execute_query_with_error(session, str(boost::format(test_utils::DROP_KEYSPACE_FORMAT) % "ks2"));
 }
 
-<<<<<<< HEAD
 /**
  * Test Cassandra version.
  *
@@ -1303,7 +1302,6 @@
     BOOST_CHECK_EQUAL(cass_data_type_type(value_data_type), CASS_VALUE_TYPE_LIST);
     // Note: C* < 3.0.0 doesn't keep the frozen<> information for types inside tuple<>
     BOOST_CHECK_EQUAL(cass_data_type_is_frozen(value_data_type), version < "3.0.0" ? cass_false : cass_true);
-=======
 
 /**
  * Test secondary indexes
@@ -1382,7 +1380,6 @@
       cass_index_meta_name(index_meta, &name.data, &name.length);
       BOOST_CHECK(name == CassString("index1") || name == CassString("index2"));
     }
->>>>>>> ee5b8d0b
   }
 }
 
