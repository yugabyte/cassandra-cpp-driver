/*
  Copyright (c) DataStax, Inc.

  Licensed under the Apache License, Version 2.0 (the "License");
  you may not use this file except in compliance with the License.
  You may obtain a copy of the License at

  http://www.apache.org/licenses/LICENSE-2.0

  Unless required by applicable law or agreed to in writing, software
  distributed under the License is distributed on an "AS IS" BASIS,
  WITHOUT WARRANTIES OR CONDITIONS OF ANY KIND, either express or implied.
  See the License for the specific language governing permissions and
  limitations under the License.
*/

#ifndef __CASS_TOKEN_MAP_IMPL_HPP_INCLUDED__
#define __CASS_TOKEN_MAP_IMPL_HPP_INCLUDED__

#include "collection_iterator.hpp"
#include "constants.hpp"
#include "dense_hash_map.hpp"
#include "dense_hash_set.hpp"
#include "deque.hpp"
#include "json.hpp"
#include "map_iterator.hpp"
#include "memory.hpp"
#include "result_iterator.hpp"
#include "result_response.hpp"
#include "row.hpp"
#include "string_ref.hpp"
#include "token_map.hpp"
#include "value.hpp"
#include "vector.hpp"

#include <assert.h>
#include <algorithm>
#include <uv.h>

#define CASS_NETWORK_TOPOLOGY_STRATEGY "NetworkTopologyStrategy"
#define CASS_SIMPLE_STRATEGY           "SimpleStrategy"

namespace std {

template<>
struct equal_to<cass::Host::Ptr> {
  bool operator()(const cass::Host::Ptr& lhs, const cass::Host::Ptr& rhs) const {
    if (lhs == rhs) {
      return true;
    }
    if (!lhs || !rhs) {
      return false;
    }
    return lhs->address() == rhs->address();
  }
};

} // namespace std

namespace cass {

struct HostHash {
  std::size_t operator()(const cass::Host::Ptr& host) const {
    if (!host) return 0;
    return hash(host->address());
  }
  AddressHash hash;
};

class IdGenerator {
public:
  typedef DenseHashMap<String, uint32_t> IdMap;

  static const uint32_t EMPTY_KEY;
  static const uint32_t DELETED_KEY;

  IdGenerator() {
    ids_.set_empty_key(String());
  }

  uint32_t get(const String& key) {
    if (key.empty()) {
      return 0;
    }

    IdMap::const_iterator i = ids_.find(key);
    if (i != ids_.end()) {
      return i->second;
    }

    // This will never generate a 0 identifier. So 0 can be used as
    // inalid or empty.
    uint32_t id = ids_.size() + 1;
    ids_[key] = id;
    return id;
  }

private:
  IdMap ids_;
};

struct Murmur3Partitioner {
  typedef int64_t Token;

  static Token from_string(const StringRef& str);
  static Token hash(const StringRef& str);
  static StringRef name() { return "Murmur3Partitioner"; }
};

struct RandomPartitioner {
  struct Token {
    uint64_t hi;
    uint64_t lo;

    bool operator<(const Token& other) const {
      return hi == other.hi ? lo < other.lo : hi < other.hi;
    }

    bool operator==(const Token& other) const {
      return hi == other.hi && lo == other.lo;
    }
  };

  static Token abs(Token token);
  static uint64_t encode(uint8_t* bytes);

  static Token from_string(const StringRef& str);
  static Token hash(const StringRef& str);
  static StringRef name() { return "RandomPartitioner"; }
};

class ByteOrderedPartitioner {
public:
  typedef Vector<uint8_t> Token;

  static Token from_string(const StringRef& str);
  static Token hash(const StringRef& str);
  static StringRef name() { return "ByteOrderedPartitioner"; }
};

class HostSet : public DenseHashSet<Host::Ptr, HostHash> {
public:
  HostSet() {
    set_empty_key(Host::Ptr(Memory::allocate<Host>(Address::EMPTY_KEY)));
    set_deleted_key(Host::Ptr(Memory::allocate<Host>(Address::DELETED_KEY)));
  }
};

class RackSet : public DenseHashSet<uint32_t> {
public:
  RackSet() {
    set_empty_key(IdGenerator::EMPTY_KEY);
    set_deleted_key(IdGenerator::DELETED_KEY);
  }
};

struct Datacenter {
  Datacenter()
    : num_nodes(0) { }
  size_t num_nodes;
  RackSet racks;
};

class DatacenterMap : public DenseHashMap<uint32_t, Datacenter> {
public:
  DatacenterMap() {
    set_empty_key(IdGenerator::EMPTY_KEY);
    set_deleted_key(IdGenerator::DELETED_KEY);
  }
};

struct ReplicationFactor {
  ReplicationFactor()
    : count(0) { }
  size_t count;
  String name; // Used for logging the datacenter name
  bool operator==(const ReplicationFactor& other) const {
    return count == other.count && name == other.name;
  }
};

inline void build_datacenters(const HostSet& hosts, DatacenterMap& result) {
  result.clear();
  for (HostSet::const_iterator i = hosts.begin(), end = hosts.end();
       i != end; ++i) {
    uint32_t dc = (*i)->dc_id();
    uint32_t rack = (*i)->rack_id();
    if (dc != 0 && rack != 0) {
      Datacenter& datacenter = result[dc];
      datacenter.racks.insert(rack);
      datacenter.num_nodes++;
    }
  }
}

class ReplicationFactorMap : public DenseHashMap<uint32_t, ReplicationFactor> {
public:
  ReplicationFactorMap() {
    set_empty_key(IdGenerator::EMPTY_KEY);
  }
};

template <class Partitioner>
class ReplicationStrategy {
public:
  typedef typename Partitioner::Token Token;

  typedef std::pair<Token, Host*> TokenHost;
  typedef Vector<TokenHost> TokenHostVec;

  typedef std::pair<Token, CopyOnWriteHostVec> TokenReplicas;
  typedef Vector<TokenReplicas> TokenReplicasVec;

  typedef Deque<typename TokenHostVec::const_iterator> TokenHostQueue;

  struct DatacenterRackInfo {
    DatacenterRackInfo()
      : replica_count(0)
      , replication_factor(0)
      , rack_count(0) { }
    size_t replica_count;
    size_t replication_factor;
    RackSet racks_observed;
    size_t rack_count;
    TokenHostQueue skipped_endpoints;
  };

  class DatacenterRackInfoMap : public DenseHashMap<uint32_t, DatacenterRackInfo> {
  public:
    DatacenterRackInfoMap () {
      DenseHashMap<uint32_t, DatacenterRackInfo>::set_empty_key(IdGenerator::EMPTY_KEY);
    }
  };

  enum Type {
    NETWORK_TOPOLOGY_STRATEGY,
    SIMPLE_STRATEGY,
    NON_REPLICATED
  };

  ReplicationStrategy()
    : type_(NON_REPLICATED) { }

  void init(IdGenerator& dc_ids,
            const VersionNumber& cassandra_version,
            const Row* row);

  bool operator!=(const ReplicationStrategy& other) const {
    return type_ != other.type_ ||
                    replication_factors_ != other.replication_factors_;
  }

  void build_replicas(const TokenHostVec& tokens, const DatacenterMap& datacenters,
                      TokenReplicasVec& result) const;

private:
  void build_replicas_network_topology(const TokenHostVec& tokens, const DatacenterMap& datacenters,
                                       TokenReplicasVec& result) const;
  void build_replicas_simple(const TokenHostVec& tokens, const DatacenterMap& datacenters,
                             TokenReplicasVec& result) const ;
  void build_replicas_non_replicated(const TokenHostVec& tokens, const DatacenterMap& datacenters,
                                     TokenReplicasVec& result) const;

private:
  Type type_;
  ReplicationFactorMap replication_factors_;
};

template <class Partitioner>
void ReplicationStrategy<Partitioner>::init(IdGenerator& dc_ids,
                                            const VersionNumber& cassandra_version,
                                            const Row* row) {
  StringRef strategy_class;

  if (cassandra_version >= VersionNumber(3, 0, 0)) {
    const Value* value = row->get_by_name("replication");
    if (value &&  value->is_map() &&
        is_string_type(value->primary_value_type()) &&
        is_string_type(value->secondary_value_type())) {
      MapIterator iterator(value);
      while (iterator.next()) {
        String key(iterator.key()->to_string());
        if (key == "class") {
          strategy_class = iterator.value()->to_string_ref();
        } else {
          String value(iterator.value()->to_string());
          size_t count = strtoul(value.c_str(), NULL, 10);
          if (count > 0) {
            ReplicationFactor replication_factor;
            replication_factor.count = count;
            replication_factor.name = key;
            if (key == "replication_factor"){
              replication_factors_[1] = replication_factor;
            } else {
              replication_factors_[dc_ids.get(key)] = replication_factor;
            }
          } else {
            LOG_WARN("Replication factor of 0 for option %s", key.c_str());
          }
        }
      }
    }
  } else {
    const Value* value;
    value = row->get_by_name("strategy_class");
    if (value && is_string_type(value->value_type())) {
      strategy_class = value->to_string_ref();
    }

    value = row->get_by_name("strategy_options");

    Vector<char> buf = value->decoder().as_vector();
    json::Document d;
    d.ParseInsitu(&buf[0]);

    if (!d.HasParseError() && d.IsObject()) {
      for (json::Value::ConstMemberIterator i = d.MemberBegin(); i != d.MemberEnd(); ++i) {
        String key(i->name.GetString(), i->name.GetStringLength());
        String value(i->value.GetString(), i->value.GetStringLength());
        size_t count = strtoul(value.c_str(), NULL, 10);
        if (count > 0) {
          ReplicationFactor replication_factor;
          replication_factor.count = count;
          replication_factor.name = key;
          if (key == "replication_factor") {
            replication_factors_[1] = replication_factor;
          } else {
            replication_factors_[dc_ids.get(key)] = replication_factor;
          }
        } else {
          LOG_WARN("Replication factor of 0 for option %s", key.c_str());
        }
      }
    }
  }

  if (ends_with(strategy_class, CASS_NETWORK_TOPOLOGY_STRATEGY)) {
    type_ = NETWORK_TOPOLOGY_STRATEGY;
  } else if (ends_with(strategy_class, CASS_SIMPLE_STRATEGY)) {
    type_ = SIMPLE_STRATEGY;
  }
}

template <class Partitioner>
void ReplicationStrategy<Partitioner>::build_replicas(const TokenHostVec& tokens, const DatacenterMap& datacenters,
                                                      TokenReplicasVec& result) const {
  result.clear();
  result.reserve(tokens.size());

  switch (type_) {
    case NETWORK_TOPOLOGY_STRATEGY:
      build_replicas_network_topology(tokens, datacenters, result);
      break;
    case SIMPLE_STRATEGY:
      build_replicas_simple(tokens, datacenters, result);
      break;
    default:
      build_replicas_non_replicated(tokens, datacenters, result);
      break;
  }
}

template <class Partitioner>
void ReplicationStrategy<Partitioner>::build_replicas_network_topology(const TokenHostVec& tokens, const DatacenterMap& datacenters,
                                                                       TokenReplicasVec& result) const {
  if (replication_factors_.empty()) {
    return;
  }

  DatacenterRackInfoMap dc_racks;
  dc_racks.resize(datacenters.size());

  size_t num_replicas = 0;

  // Populate the datacenter and rack information. Only considering valid
  // datacenters that actually have hosts. If there's a replication factor
  // for a datacenter that doesn't exist or has no node then it will not
  // be counted.
  for (ReplicationFactorMap::const_iterator i = replication_factors_.begin(),
       end = replication_factors_.end(); i != end; ++i) {
    DatacenterMap::const_iterator j = datacenters.find(i->first);
    // Don't include datacenters that don't exist
    if (j != datacenters.end()) {
      // A replication factor cannot exceed the number of nodes in a datacenter
      size_t replication_factor = std::min<size_t>(i->second.count, j->second.num_nodes);
      num_replicas += replication_factor;
      DatacenterRackInfo dc_rack_info;
      dc_rack_info.replication_factor = replication_factor;
      dc_rack_info.rack_count = j->second.racks.size();
      dc_racks[j->first] = dc_rack_info;
    } else {
      LOG_WARN("No nodes in datacenter '%s'. Check your replication strategies.", i->second.name.c_str());
    }
  }

  if (num_replicas == 0) {
    return;
  }

  for (typename TokenHostVec::const_iterator i = tokens.begin(),
       end = tokens.end(); i != end; ++i) {
    Token token = i->first;
    typename TokenHostVec::const_iterator token_it = i;

    CopyOnWriteHostVec replicas(Memory::allocate<HostVec>());
    replicas->reserve(num_replicas);

    // Clear datacenter and rack information for the next token
    for (typename DatacenterRackInfoMap::iterator j = dc_racks.begin(),
         end = dc_racks.end(); j != end; ++j) {
      j->second.replica_count = 0;
      j->second.racks_observed.clear();
      j->second.skipped_endpoints.clear();
    }

    for (typename TokenHostVec::const_iterator j = tokens.begin(),
         end = tokens.end(); j != end && replicas->size() < num_replicas; ++j) {
      typename TokenHostVec::const_iterator  curr_token_it = token_it;
      Host* host = curr_token_it->second;
      uint32_t dc = host->dc_id();
      uint32_t rack = host->rack_id();

      ++token_it;
      if (token_it == tokens.end()) {
        token_it = tokens.begin();
      }

      typename DatacenterRackInfoMap::iterator dc_rack_it = dc_racks.find(dc);
      if (dc_rack_it == dc_racks.end()) {
        continue;
      }

      DatacenterRackInfo& dc_rack_info = dc_rack_it->second;

      size_t& replica_count_this_dc = dc_rack_info.replica_count;
      const size_t replication_factor = dc_rack_info.replication_factor;

      if (replica_count_this_dc >= replication_factor) {
        continue;
      }

      RackSet& racks_observed_this_dc = dc_rack_info.racks_observed;
      const size_t rack_count_this_dc = dc_rack_info.rack_count;

      // First, attempt to distribute replicas over all possible racks in a
      // datacenter only then consider hosts in the same rack

      if (rack == 0 || racks_observed_this_dc.size() == rack_count_this_dc) {
        ++replica_count_this_dc;
        replicas->push_back(Host::Ptr(host));
      } else {
        TokenHostQueue& skipped_endpoints_this_dc = dc_rack_info.skipped_endpoints;
        if (racks_observed_this_dc.count(rack) > 0) {
          skipped_endpoints_this_dc.push_back(curr_token_it);
        } else {
          ++replica_count_this_dc;
          replicas->push_back(Host::Ptr(host));
          racks_observed_this_dc.insert(rack);

          // Once we visited every rack in the current datacenter then starting considering
          // hosts we've already skipped.
          if (racks_observed_this_dc.size() == rack_count_this_dc) {
            while (!skipped_endpoints_this_dc.empty() && replica_count_this_dc < replication_factor) {
              ++replica_count_this_dc;
              replicas->push_back(Host::Ptr(skipped_endpoints_this_dc.front()->second));
              skipped_endpoints_this_dc.pop_front();
            }
          }
        }
      }
    }

    result.push_back(TokenReplicas(token, replicas));
  }
}

template <class Partitioner>
void ReplicationStrategy<Partitioner>::build_replicas_simple(const TokenHostVec& tokens, const DatacenterMap& not_used,
                                                             TokenReplicasVec& result) const {
  ReplicationFactorMap::const_iterator it = replication_factors_.find(1);
  if (it == replication_factors_.end()) {
    return;
  }
  size_t num_replicas = std::min<size_t>(it->second.count, tokens.size());
  for (typename TokenHostVec::const_iterator i = tokens.begin(),
       end = tokens.end(); i != end; ++i) {
    CopyOnWriteHostVec replicas(Memory::allocate<HostVec>());
    typename TokenHostVec::const_iterator token_it = i;
    do {
      replicas->push_back(Host::Ptr(token_it->second));
      ++token_it;
      if (token_it == tokens.end()) {
        token_it = tokens.begin();
      }
    } while (replicas->size() < num_replicas);
    result.push_back(TokenReplicas(i->first, replicas));
  }
}

template <class Partitioner>
void ReplicationStrategy<Partitioner>::build_replicas_non_replicated(const TokenHostVec& tokens, const DatacenterMap& not_used,
                                                                     TokenReplicasVec& result) const {
  for (typename TokenHostVec::const_iterator i = tokens.begin(); i != tokens.end(); ++i) {
    CopyOnWriteHostVec replicas(Memory::allocate<HostVec>(1, Host::Ptr(i->second)));
    result.push_back(TokenReplicas(i->first, replicas));
  }
}

template <class Partitioner>
class TokenMapImpl : public TokenMap {
public:
  typedef typename Partitioner::Token Token;

  typedef std::pair<Token, Host*> TokenHost;
  typedef Vector<TokenHost> TokenHostVec;

  struct TokenHostCompare {
    bool operator()(const TokenHost& lhs, const TokenHost& rhs) const {
      return lhs.first < rhs.first;
    }
  };

  struct RemoveTokenHostIf {
    RemoveTokenHostIf(const Host::Ptr& host)
      : host(host) { }

    bool operator()(const TokenHost& token) const {
      if (!token.second) {
        return false;
      }
      return token.second->address() == host->address();
    }

    const Host::Ptr& host;
  };

  typedef std::pair<Token, CopyOnWriteHostVec> TokenReplicas;
  typedef Vector<TokenReplicas> TokenReplicasVec;

  struct TokenReplicasCompare {
    bool operator()(const TokenReplicas& lhs, const TokenReplicas& rhs) const {
      return lhs.first < rhs.first;
    }
  };

  typedef DenseHashMap<String, TokenReplicasVec> KeyspaceReplicaMap;
  typedef DenseHashMap<String, ReplicationStrategy<Partitioner> > KeyspaceStrategyMap;

  TokenMapImpl()
    : no_replicas_dummy_(NULL) {
    replicas_.set_empty_key(String());
    replicas_.set_deleted_key(String(1, '\0'));
    strategies_.set_empty_key(String());
    strategies_.set_deleted_key(String(1, '\0'));
  }

<<<<<<< HEAD
  TokenMapImpl(const TokenMapImpl& token_map_impl)
    : tokens_(token_map_impl.tokens_)
    , hosts_(token_map_impl.hosts_)
    , datacenters_(token_map_impl.datacenters_)
    , replicas_(token_map_impl.replicas_)
    , strategies_(token_map_impl.strategies_)
    , rack_ids_(token_map_impl.rack_ids_)
    , dc_ids_(token_map_impl.dc_ids_)
    , no_replicas_(token_map_impl.no_replicas_) { }

  virtual void add_host(const Host::Ptr& host, const Value* tokens);
  virtual void update_host_and_build(const Host::Ptr& host, const Value* tokens);
=======
  // TODO: Verify that nothing will break by copying
  TokenMapImpl(const TokenMapImpl& other)
    : tokens_(other.tokens_)
    , hosts_(other.hosts_)
    , replicas_(other.replicas_)
    , strategies_(other.strategies_)
    , rack_ids_(other.rack_ids_)
    , dc_ids_(other.dc_ids_)
    , no_replicas_dummy_(NULL) { }

  virtual void add_host(const Host::Ptr& host);
  virtual void update_host_and_build(const Host::Ptr& host);
>>>>>>> d0cfff93
  virtual void remove_host_and_build(const Host::Ptr& host);

  virtual void add_keyspaces(const VersionNumber& cassandra_version, const ResultResponse* result);
  virtual void update_keyspaces_and_build(const VersionNumber& cassandra_version, const ResultResponse* result);
  virtual void drop_keyspace(const String& keyspace_name);

  virtual void build();
  virtual TokenMap* clone() const;

  virtual TokenMap::Ptr copy();

  virtual const CopyOnWriteHostVec& get_replicas(const String& keyspace_name,
                                                 const String& routing_key) const;

  // Test only
  bool contains(const Token& token) const {
    for (typename TokenHostVec::const_iterator i = tokens_.begin(),
         end = tokens_.end(); i != end; ++i) {
      if (token == i->first) return true;
    }
    return false;
  }

private:
  void update_keyspace(const VersionNumber& cassandra_version,
                       const ResultResponse* result,
                       bool should_build_replicas);
  void remove_host_tokens(const Host::Ptr& host);
  void update_host_ids(const Host::Ptr& host);
  void build_replicas();

private:
  TokenHostVec tokens_;
  HostSet hosts_;
  DatacenterMap datacenters_;
  KeyspaceReplicaMap replicas_;
  KeyspaceStrategyMap strategies_;
  IdGenerator rack_ids_;
  IdGenerator dc_ids_;
  CopyOnWriteHostVec no_replicas_dummy_;
};

template <class Partitioner>
void TokenMapImpl<Partitioner>::add_host(const Host::Ptr& host) {
  update_host_ids(host);
  hosts_.insert(host);

  const Vector<String>& tokens(host->tokens());
  for (Vector<String>::const_iterator it = tokens.begin(),
       end = tokens.end(); it != end; ++it) {
    Token token = Partitioner::from_string(*it);
    tokens_.push_back(TokenHost(token, host.get()));
  }
}

template <class Partitioner>
void TokenMapImpl<Partitioner>::update_host_and_build(const Host::Ptr& host) {
  uint64_t start = uv_hrtime();
  remove_host_tokens(host);

  update_host_ids(host);
  hosts_.insert(host);

  TokenHostVec new_tokens;
  const Vector<String>& tokens(host->tokens());
  for (Vector<String>::const_iterator it = tokens.begin(),
       end = tokens.end(); it != end; ++it) {
    Token token = Partitioner::from_string(*it);
    new_tokens.push_back(TokenHost(token, host.get()));
  }

  std::sort(new_tokens.begin(), new_tokens.end());

  TokenHostVec merged(tokens_.size() + new_tokens.size());
  std::merge(tokens_.begin(), tokens_.end(),
             new_tokens.begin(), new_tokens.end(),
             merged.begin(), TokenHostCompare());
  tokens_ = merged;

  build_replicas();
  LOG_DEBUG("Updated token map with host %s (%u tokens). Rebuilt token map with %u hosts and %u tokens in %f ms",
            host->address_string().c_str(),
            (unsigned int)new_tokens.size(),
            (unsigned int)hosts_.size(),
            (unsigned int)tokens_.size(),
            (double)(uv_hrtime() - start) / (1000.0 * 1000.0));
}

template <class Partitioner>
void TokenMapImpl<Partitioner>::remove_host_and_build(const Host::Ptr& host) {
  if (hosts_.find(host) == hosts_.end()) return;
  uint64_t start = uv_hrtime();
  remove_host_tokens(host);
  hosts_.erase(host);
  build_replicas();
  LOG_DEBUG("Removed host %s from token map. Rebuilt token map with %u hosts and %u tokens in %f ms",
            host->address_string().c_str(),
            (unsigned int)hosts_.size(),
            (unsigned int)tokens_.size(),
            (double)(uv_hrtime() - start) / (1000.0 * 1000.0));
}

template <class Partitioner>
void TokenMapImpl<Partitioner>::add_keyspaces(const VersionNumber& cassandra_version,
                                              const ResultResponse* result) {
  update_keyspace(cassandra_version, result, false);
}

template <class Partitioner>
void TokenMapImpl<Partitioner>::update_keyspaces_and_build(const VersionNumber& cassandra_version,
                                                           const ResultResponse* result) {
  update_keyspace(cassandra_version, result, true);
}

template <class Partitioner>
void TokenMapImpl<Partitioner>::drop_keyspace(const String& keyspace_name) {
  replicas_.erase(keyspace_name);
  strategies_.erase(keyspace_name);
}

template <class Partitioner>
void TokenMapImpl<Partitioner>::build() {
  uint64_t start = uv_hrtime();
  std::sort(tokens_.begin(), tokens_.end());
  build_replicas();
  LOG_DEBUG("Built token map with %u hosts and %u tokens in %f ms",
            (unsigned int)hosts_.size(),
            (unsigned int)tokens_.size(),
            (double)(uv_hrtime() - start) / (1000.0 * 1000.0));
}

template<class Partitioner>
TokenMap::Ptr TokenMapImpl<Partitioner>::copy() {
  return Ptr(Memory::allocate<TokenMapImpl<Partitioner> >(*this));
}

template <class Partitioner>
TokenMap* TokenMapImpl<Partitioner>::clone() const {
  return Memory::allocate<TokenMapImpl<Partitioner> >(*this);
}

template <class Partitioner>
const CopyOnWriteHostVec& TokenMapImpl<Partitioner>::get_replicas(const String& keyspace_name,
                                                                  const String& routing_key) const {
  typename KeyspaceReplicaMap::const_iterator ks_it = replicas_.find(keyspace_name);

  if (ks_it != replicas_.end()) {
    Token token = Partitioner::hash(routing_key);
    const TokenReplicasVec& replicas = ks_it->second;
    typename TokenReplicasVec::const_iterator replicas_it = std::upper_bound(replicas.begin(), replicas.end(),
                                                                             TokenReplicas(token, no_replicas_dummy_),
                                                                             TokenReplicasCompare());
    if (replicas_it != replicas.end()) {
      return replicas_it->second;
    } else if (!replicas.empty()) {
      return replicas.front().second;
    }
  }

  return no_replicas_dummy_;
}

template <class Partitioner>
void TokenMapImpl<Partitioner>::update_keyspace(const VersionNumber& cassandra_version,
                                                const ResultResponse* result,
                                                bool should_build_replicas) {
  ResultIterator rows(result);

  while (rows.next()) {
    String keyspace_name;
    const Row* row = rows.row();

    if (!row->get_string_by_name("keyspace_name", &keyspace_name)) {
      LOG_ERROR("Unable to get column value for 'keyspace_name'");
      continue;
    }

    ReplicationStrategy<Partitioner> strategy;

    strategy.init(dc_ids_, cassandra_version, row);

    typename KeyspaceStrategyMap::iterator i = strategies_.find(keyspace_name);
    if (i == strategies_.end() || i->second != strategy) {
      if (i == strategies_.end()) {
        strategies_[keyspace_name] = strategy;
      } else {
        i->second = strategy;
      }
      if (should_build_replicas) {
        uint64_t start = uv_hrtime();
        build_datacenters(hosts_, datacenters_);
        strategy.build_replicas(tokens_, datacenters_, replicas_[keyspace_name]);
        LOG_DEBUG("Updated token map with keyspace '%s'. Rebuilt token map with %u hosts and %u tokens in %f ms",
                  keyspace_name.c_str(),
                  (unsigned int)hosts_.size(),
                  (unsigned int)tokens_.size(),
                  (double)(uv_hrtime() - start) / (1000.0 * 1000.0));
      }
    }
  }
}

template <class Partitioner>
void TokenMapImpl<Partitioner>::remove_host_tokens(const Host::Ptr& host) {
  typename TokenHostVec::iterator last = std::remove_copy_if(tokens_.begin(), tokens_.end(),
                                                             tokens_.begin(),
                                                             RemoveTokenHostIf(host));
  tokens_.resize(last - tokens_.begin());
}

template <class Partitioner>
void TokenMapImpl<Partitioner>::update_host_ids(const Host::Ptr& host) {
  host->set_rack_and_dc_ids(rack_ids_.get(host->rack()), dc_ids_.get(host->dc()));
}

template <class Partitioner>
void TokenMapImpl<Partitioner>::build_replicas() {
  build_datacenters(hosts_, datacenters_);
  for (typename KeyspaceStrategyMap::const_iterator i = strategies_.begin(),
       end = strategies_.end();
       i != end; ++i) {
    const String& keyspace_name = i->first;
    const ReplicationStrategy<Partitioner>& strategy = i->second;
    strategy.build_replicas(tokens_, datacenters_, replicas_[keyspace_name]);
  }
}

} // namespace cass

#endif<|MERGE_RESOLUTION|>--- conflicted
+++ resolved
@@ -554,20 +554,6 @@
     strategies_.set_deleted_key(String(1, '\0'));
   }
 
-<<<<<<< HEAD
-  TokenMapImpl(const TokenMapImpl& token_map_impl)
-    : tokens_(token_map_impl.tokens_)
-    , hosts_(token_map_impl.hosts_)
-    , datacenters_(token_map_impl.datacenters_)
-    , replicas_(token_map_impl.replicas_)
-    , strategies_(token_map_impl.strategies_)
-    , rack_ids_(token_map_impl.rack_ids_)
-    , dc_ids_(token_map_impl.dc_ids_)
-    , no_replicas_(token_map_impl.no_replicas_) { }
-
-  virtual void add_host(const Host::Ptr& host, const Value* tokens);
-  virtual void update_host_and_build(const Host::Ptr& host, const Value* tokens);
-=======
   // TODO: Verify that nothing will break by copying
   TokenMapImpl(const TokenMapImpl& other)
     : tokens_(other.tokens_)
@@ -580,7 +566,6 @@
 
   virtual void add_host(const Host::Ptr& host);
   virtual void update_host_and_build(const Host::Ptr& host);
->>>>>>> d0cfff93
   virtual void remove_host_and_build(const Host::Ptr& host);
 
   virtual void add_keyspaces(const VersionNumber& cassandra_version, const ResultResponse* result);
@@ -588,9 +573,8 @@
   virtual void drop_keyspace(const String& keyspace_name);
 
   virtual void build();
-  virtual TokenMap* clone() const;
-
-  virtual TokenMap::Ptr copy();
+
+  virtual TokenMap::Ptr copy() const;
 
   virtual const CopyOnWriteHostVec& get_replicas(const String& keyspace_name,
                                                  const String& routing_key) const;
@@ -713,13 +697,8 @@
 }
 
 template<class Partitioner>
-TokenMap::Ptr TokenMapImpl<Partitioner>::copy() {
+TokenMap::Ptr TokenMapImpl<Partitioner>::copy() const {
   return Ptr(Memory::allocate<TokenMapImpl<Partitioner> >(*this));
-}
-
-template <class Partitioner>
-TokenMap* TokenMapImpl<Partitioner>::clone() const {
-  return Memory::allocate<TokenMapImpl<Partitioner> >(*this);
 }
 
 template <class Partitioner>
