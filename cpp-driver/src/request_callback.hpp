/*
  Copyright (c) DataStax, Inc.

  Licensed under the Apache License, Version 2.0 (the "License");
  you may not use this file except in compliance with the License.
  You may obtain a copy of the License at

  http://www.apache.org/licenses/LICENSE-2.0

  Unless required by applicable law or agreed to in writing, software
  distributed under the License is distributed on an "AS IS" BASIS,
  WITHOUT WARRANTIES OR CONDITIONS OF ANY KIND, either express or implied.
  See the License for the specific language governing permissions and
  limitations under the License.
*/

#ifndef __CASS_REQUEST_CALLBACK_HPP_INCLUDED__
#define __CASS_REQUEST_CALLBACK_HPP_INCLUDED__

#include "buffer.hpp"
#include "cassandra.h"
#include "constants.hpp"
#include "dense_hash_map.hpp"
#include "list.hpp"
#include "prepared.hpp"
#include "request.hpp"
#include "response.hpp"
#include "scoped_ptr.hpp"
#include "socket.hpp"
#include "string.hpp"
#include "timer.hpp"
#include "timestamp_generator.hpp"
#include "utils.hpp"

#include <uv.h>

namespace cass {

class Config;
class Connection;
class ExecutionProfile;
class Metrics;
class Pool;
class PooledConnection;
class PreparedMetadata;
class ResponseMessage;
class ResultResponse;

typedef Vector<uv_buf_t> UvBufVec;

/**
 * A wrapper class for keeping a request's state grouped together with the
 * request object. This is necessary because a request object is immutable
 * when it's being executed.
 */
class RequestWrapper {
public:
  RequestWrapper(const Request::ConstPtr &request,
                 uint64_t request_timeout_ms = CASS_DEFAULT_REQUEST_TIMEOUT_MS)
    : request_(request)
    , consistency_(CASS_DEFAULT_CONSISTENCY)
    , serial_consistency_(CASS_DEFAULT_SERIAL_CONSISTENCY)
    , request_timeout_ms_(request_timeout_ms)
    , timestamp_(CASS_INT64_MIN) { }

<<<<<<< HEAD
  void init(const ExecutionProfile& profile,
            const PreparedMetadata& prepared_metadata,
            TimestampGenerator* timestamp_generator);
=======
  void init(const Config& config,
            const ExecutionProfile& profile,
            const PreparedMetadata::Entry::Ptr& prepared_metadata_entry);
>>>>>>> d0cfff93

  const Request::ConstPtr& request() const {
    return request_;
  }

  CassConsistency consistency() const {
    if (request()->consistency() != CASS_CONSISTENCY_UNKNOWN) {
      return request()->consistency();
    }
    return consistency_;
  }

  CassConsistency serial_consistency() const {
    if (request()->serial_consistency() != CASS_CONSISTENCY_UNKNOWN) {
      return request()->serial_consistency();
    }
    return serial_consistency_;
  }

  uint64_t request_timeout_ms() const {
    if (request()->request_timeout_ms() != CASS_UINT64_MAX) {
      return request()->request_timeout_ms();
    }
    return request_timeout_ms_;
  }

  int64_t timestamp() const {
    if (request()->timestamp() != CASS_INT64_MIN) {
      return request()->timestamp();
    }
    return timestamp_;
  }

  const RetryPolicy::Ptr& retry_policy() const {
    if (request()->retry_policy()) {
      return request()->retry_policy();
    }
    return retry_policy_;
  }

  const PreparedMetadata::Entry::Ptr& prepared_metadata_entry() const {
    return prepared_metadata_entry_;
  }

private:
  Request::ConstPtr request_;
  CassConsistency consistency_;
  CassConsistency serial_consistency_;
  uint64_t request_timeout_ms_;
  int64_t timestamp_;
  RetryPolicy::Ptr retry_policy_;
  PreparedMetadata::Entry::Ptr prepared_metadata_entry_;
};

class RequestCallback : public RefCounted<RequestCallback>, public SocketRequest {
public:
  typedef SharedRefPtr<RequestCallback> Ptr;
  typedef Vector<Ptr> Vec;

  enum State {
    REQUEST_STATE_NEW,
    REQUEST_STATE_WRITING,
    REQUEST_STATE_READING,
    REQUEST_STATE_READ_BEFORE_WRITE,
    REQUEST_STATE_FINISHED,
  };

  RequestCallback(const RequestWrapper& wrapper)
    : wrapper_(wrapper)
    , protocol_version_(0)
    , stream_(-1)
    , state_(REQUEST_STATE_NEW)
    , retry_consistency_(CASS_CONSISTENCY_UNKNOWN) { }

  virtual ~RequestCallback() { }

  void notify_write(Connection* connection,
                    int protocol_version,
                    int stream);

public:
  // Called to retry a request on a different connection
  virtual void on_retry_current_host() = 0;
  virtual void on_retry_next_host() = 0;

protected:
  // Called right before a request is written to a connection
  virtual void on_write(Connection* connection) = 0;

public:
  // Called to finish a request
  virtual void on_set(ResponseMessage* response) = 0;
  virtual void on_error(CassError code, const String& message) = 0;

public:
  const Request* request() const { return wrapper_.request().get(); }

  bool skip_metadata() const;

  CassConsistency consistency() {
    // The retry consistency takes the highest priority
    if (retry_consistency_ != CASS_CONSISTENCY_UNKNOWN) {
      return retry_consistency_;
    }
    return wrapper_.consistency();
  }

  CassConsistency serial_consistency() {
    return wrapper_.serial_consistency();
  }

  uint64_t request_timeout_ms() {
    return wrapper_.request_timeout_ms();
  }

 int64_t timestamp() {
   return wrapper_.timestamp();
 }

 const RetryPolicy::Ptr& retry_policy() {
   return wrapper_.retry_policy();
 }

  const PreparedMetadata::Entry::Ptr& prepared_metadata_entry() const {
    return wrapper_.prepared_metadata_entry();
  }

  void set_retry_consistency(CassConsistency cl) { retry_consistency_ = cl; }

  int stream() const { return stream_; }

  State state() const { return state_; }
  void set_state(State next_state);

  ResponseMessage* read_before_write_response() const {
    return read_before_write_response_.get();
  }

  void set_read_before_write_response(ResponseMessage* response) {
    read_before_write_response_.reset(response);
  }

private:
  virtual int32_t encode(BufferVec* bufs);
  virtual void on_close();

private:
  const RequestWrapper wrapper_;
  int protocol_version_;
  int stream_;
  State state_;
  CassConsistency retry_consistency_;
  ScopedPtr<ResponseMessage> read_before_write_response_;

private:
  DISALLOW_COPY_AND_ASSIGN(RequestCallback);
};

class SimpleRequestCallback : public RequestCallback {
public:
  SimpleRequestCallback(const String& query,
                        uint64_t request_timeout_ms = CASS_DEFAULT_REQUEST_TIMEOUT_MS);

  SimpleRequestCallback(const Request::ConstPtr& request,
                        uint64_t request_timeout_ms = CASS_DEFAULT_REQUEST_TIMEOUT_MS)
    : RequestCallback(RequestWrapper(request, request_timeout_ms)) { }

  SimpleRequestCallback(const RequestWrapper& wrapper)
    : RequestCallback(wrapper) { }

protected:
  virtual void on_internal_write(Connection* connection) { }
  virtual void on_internal_set(ResponseMessage* response) = 0;
  virtual void on_internal_error(CassError code, const String& message) = 0;
  virtual void on_internal_timeout() = 0;

private:
  virtual void on_retry_current_host();
  virtual void on_retry_next_host();

  virtual void on_write(Connection* connection);

protected:
  virtual void on_set(ResponseMessage* response);
  virtual void on_error(CassError code, const String& message);

private:
  static void on_timeout(Timer* timer);

private:
  Timer timer_;
};

/**
 * A request callback that chains multiple requests together as a single
 * request.
 */
class ChainedRequestCallback : public SimpleRequestCallback {
public:
  typedef SharedRefPtr<ChainedRequestCallback> Ptr;
  typedef DenseHashMap<String, Response::Ptr> Map;

  /**
   * Constructor for a simple query.
   *
   * @param key A key to map the response to the query.
   * @param query The actual query to run.
   * @param chain A request that's chained to this request. Don't use directly
   * instead use the chain() method.
   */
  ChainedRequestCallback(const String& key, const String& query, const Ptr& chain = Ptr());

  /**
   * Constructor for any type of request.
   *
   * @param key A key to map the response to the request.
   * @param request The actual request to run.
   * @param chain A request that's chained to this request. Don't use directly
   * instead use the chain() method.
   */
  ChainedRequestCallback(const String& key, const Request::ConstPtr& request, const Ptr& chain = Ptr());

  /**
   * Add a chained query to this request callback.
   *
   * Note: The last request in the chain must be executed for all prior chained
   * requests to execute properly.
   *
   * @param key A key to map the response to the query.
   * @param query The actual query to chain.
   * @return Returns the new chained request callback so that another request
   * can be chained. e.g. callback->chain(...)->chain(...)
   */
  ChainedRequestCallback::Ptr chain(const String& key, const String& query);

  /**
   * Add a chained request to this request callback.
   *
   * Note: The last request in the chain must be executed for all prior chained
   * requests to execute properly.
   *
   * @param key A key to map the response to the request.
   * @param request The actual request to run.
   * @return Returns the new chained request callback so that another request
   * can be chained. e.g. callback->chain(...)->chain(...)
   */
  ChainedRequestCallback::Ptr chain(const String& key, const Request::ConstPtr& request);

  /**
   * The responses for the chained callbacks.
   *
   * @return A map of the responses by key.
   */
  const Map& responses() const { return responses_; }

  /**
   * Get the result response for a key.
   *
   * @param The key the query/request was created with.
   * @return  The result response for the chained request, null if not a
   * result response or if the key doesn't exist.
   */
  ResultResponse::Ptr result(const String& key) const;

protected:
  /**
   * A callback for when the chained request is written to a connection.
   *
   * @param connection The connection the callback was written to.
   */
  virtual void on_chain_write(Connection* connection) { }

  /**
   * A callback for when all responses have been received.
   */
  virtual void on_chain_set() { }

  /**
   * A callback for when an error occurs. A single error causes the whole
   * chain to fail.
   *
   * @param code The error code.
   * @param message The error message.
   */
  virtual void on_chain_error(CassError code, const String& message) { }

  /**
   * A callback for a request timeout. A single timeout causes the whole
   * chain to fail.
   */
  virtual void on_chain_timeout() { }

private:
  virtual void on_internal_write(Connection* connection);
  virtual void on_internal_set(ResponseMessage* response);
  virtual void on_internal_error(CassError code, const String& message);
  virtual void on_internal_timeout();

private:
  void set_chain_responses(Map& responses);

  bool is_finished() const;
  void maybe_finish();

private:
  const ChainedRequestCallback::Ptr chain_;
  bool has_pending_;
  String key_;
  Response::Ptr response_;
  Map responses_;
};

} // namespace cass

#endif<|MERGE_RESOLUTION|>--- conflicted
+++ resolved
@@ -63,15 +63,11 @@
     , request_timeout_ms_(request_timeout_ms)
     , timestamp_(CASS_INT64_MIN) { }
 
-<<<<<<< HEAD
+  void set_prepared_metadata(const PreparedMetadata::Entry::Ptr& entry);
+
   void init(const ExecutionProfile& profile,
-            const PreparedMetadata& prepared_metadata,
-            TimestampGenerator* timestamp_generator);
-=======
-  void init(const Config& config,
-            const ExecutionProfile& profile,
-            const PreparedMetadata::Entry::Ptr& prepared_metadata_entry);
->>>>>>> d0cfff93
+            TimestampGenerator* timestamp_generator,
+            const PreparedMetadata::Entry::Ptr& entry);
 
   const Request::ConstPtr& request() const {
     return request_;
