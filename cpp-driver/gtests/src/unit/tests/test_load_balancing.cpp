--- conflicted
+++ resolved
@@ -41,7 +41,6 @@
 const cass::String LOCAL_DC = "local";
 const cass::String REMOTE_DC = "remote";
 const cass::String BACKUP_DC = "backup";
-const cass::PreparedMetadata PREPARED_METADATA;
 
 #define VECTOR_FROM(t, a) cass::Vector<t>(a, a + sizeof(a)/sizeof(a[0]))
 
@@ -422,13 +421,7 @@
     cass::SharedRefPtr<cass::QueryRequest> request(cass::Memory::allocate<cass::QueryRequest>("", 0));
     request->set_consistency(CASS_CONSISTENCY_LOCAL_ONE);
     cass::SharedRefPtr<cass::RequestHandler> request_handler(
-<<<<<<< HEAD
-      new cass::RequestHandler(request,
-                               cass::ResponseFuture::Ptr(),
-                               PREPARED_METADATA));
-=======
       cass::Memory::allocate<cass::RequestHandler>(request, cass::ResponseFuture::Ptr()));
->>>>>>> d0cfff93
 
     // Check for only local hosts are used
     cass::ScopedPtr<cass::QueryPlan> qp(policy.new_query_plan("ks", request_handler.get(), NULL));
@@ -446,13 +439,7 @@
     cass::SharedRefPtr<cass::QueryRequest> request(cass::Memory::allocate<cass::QueryRequest>("", 0));
     request->set_consistency(CASS_CONSISTENCY_LOCAL_QUORUM);
     cass::SharedRefPtr<cass::RequestHandler> request_handler(
-<<<<<<< HEAD
-      new cass::RequestHandler(request,
-                               cass::ResponseFuture::Ptr(),
-                               PREPARED_METADATA));
-=======
       cass::Memory::allocate<cass::RequestHandler>(request, cass::ResponseFuture::Ptr()));
->>>>>>> d0cfff93
 
     // Check for only local hosts are used
     cass::ScopedPtr<cass::QueryPlan> qp(policy.new_query_plan("ks", request_handler.get(), NULL));
@@ -531,13 +518,7 @@
   request->set(0, cass::CassString(value, strlen(value)));
   request->add_key_index(0);
   cass::SharedRefPtr<cass::RequestHandler> request_handler(
-<<<<<<< HEAD
-      new cass::RequestHandler(request,
-                               cass::ResponseFuture::Ptr(),
-                               PREPARED_METADATA));
-=======
       cass::Memory::allocate<cass::RequestHandler>(request, cass::ResponseFuture::Ptr()));
->>>>>>> d0cfff93
 
   {
     cass::ScopedPtr<cass::QueryPlan> qp(policy.new_query_plan("test", request_handler.get(), token_map.get()));
@@ -613,13 +594,7 @@
   request->set(0, cass::CassString(value, strlen(value)));
   request->add_key_index(0);
   cass::SharedRefPtr<cass::RequestHandler> request_handler(
-<<<<<<< HEAD
-      new cass::RequestHandler(request,
-                               cass::ResponseFuture::Ptr(),
-                               PREPARED_METADATA));
-=======
       cass::Memory::allocate<cass::RequestHandler>(request, cass::ResponseFuture::Ptr()));
->>>>>>> d0cfff93
 
   {
     cass::ScopedPtr<cass::QueryPlan> qp(policy.new_query_plan("test", request_handler.get(), token_map.get()));
@@ -686,13 +661,7 @@
   request->set(0, cass::CassString(value, strlen(value)));
   request->add_key_index(0);
   cass::SharedRefPtr<cass::RequestHandler> request_handler(
-<<<<<<< HEAD
-      new cass::RequestHandler(request,
-                               cass::ResponseFuture::Ptr(),
-                               PREPARED_METADATA));
-=======
       cass::Memory::allocate<cass::RequestHandler>(request, cass::ResponseFuture::Ptr()));
->>>>>>> d0cfff93
 
 
   cass::HostVec not_shuffled;
